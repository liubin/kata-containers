--- conflicted
+++ resolved
@@ -130,12 +130,8 @@
         }
         info!(sl!(), "AA 3333");
 
-<<<<<<< HEAD
-        update_container_namespaces(&s, &mut oci)?;
+        update_container_namespaces(&s, &mut oci, use_sandbox_pidns)?;
         info!(sl!(), "AA 4444");
-=======
-        update_container_namespaces(&s, &mut oci, use_sandbox_pidns)?;
->>>>>>> c1d3e8f7
 
         // Add the root partition to the device cgroup to prevent access
         update_device_cgroup(&mut oci)?;
